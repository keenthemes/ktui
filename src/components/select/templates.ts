/**
 * KTUI - Free & Open-Source Tailwind UI Components by Keenthemes
 * Copyright 2025 by Keenthemes Inc
 */

import { KTSelectConfigInterface, KTSelectOption } from './config';
import { renderTemplateString } from './utils';

/**
 * Default HTML string templates for KTSelect. All UI structure is defined here.
 * Users can override any template by providing a matching key in the config.templates object.
 */
export const coreTemplateStrings = {
	dropdown: `<div data-kt-select-dropdown class="kt-select-dropdown hidden {{class}}" style="z-index: {{zindex}};"></div>`,
	options: `<ul role="listbox" aria-label="{{label}}" class="kt-select-options {{class}}" data-kt-select-options="true"></ul>`,
	error: `<li class="kt-select-error" role="alert"></li>`,
	wrapper: `<div data-kt-select-wrapper class="kt-select-wrapper {{class}}"></div>`,
	combobox: `
		<div data-kt-select-combobox data-kt-select-display class="kt-select-combobox {{class}}">
			<div data-kt-select-combobox-values="true" class="kt-select-combobox-values"></div>
			<input class="kt-input kt-select-combobox-input" data-kt-select-search="true" type="text" placeholder="{{placeholder}}" role="searchbox" aria-label="{{label}}" {{disabled}} />
			<button type="button" data-kt-select-clear-button="true" class="kt-select-combobox-clear-btn" aria-label="Clear selection">
				<svg xmlns="http://www.w3.org/2000/svg" width="16" height="16" viewBox="0 0 24 24" fill="none" stroke="currentColor" stroke-width="2" stroke-linecap="round" stroke-linejoin="round">
					<line x1="18" y1="6" x2="6" y2="18"></line>
					<line x1="6" y1="6" x2="18" y2="18"></line>
				</svg>
			</button>
		</div>
	`,
	placeholder: `<div data-kt-select-placeholder class="kt-select-placeholder {{class}}"></div>`,
	display: `
		<div data-kt-select-display class="kt-select-display {{class}}" tabindex="{{tabindex}}" role="button" data-selected="0" aria-haspopup="listbox" aria-expanded="false" aria-label="{{label}}" {{disabled}}>
			<div class="kt-select-option-text" data-kt-text-container="true">{{text}}</div>
		</div>
	`,
	option: `
		<li data-kt-select-option data-value="{{value}}" data-text="{{text}}" class="kt-select-option {{class}}" role="option" {{selected}} {{disabled}}>
			<div class="kt-select-option-text" data-kt-text-container="true">{{text}}</div><svg viewBox="0 0 24 24" fill="none" stroke="currentColor" stroke-width="2" stroke-linecap="round" stroke-linejoin="round" class="size-3.5 ms-auto hidden text-primary kt-select-option-selected:block"><path d="M20 6 9 17l-5-5"/></svg>
		</li>
	`,
	search: `<div data-kt-select-search class="kt-select-search {{class}}"><input type="text" data-kt-select-search="true" placeholder="{{searchPlaceholder}}" class="kt-input kt-input-ghost" role="searchbox" aria-label="{{searchPlaceholder}}"/></div>`,
	searchEmpty: `<div data-kt-select-search-empty class="kt-select-search-empty {{class}}"></div>`,
	loading: `<li class="kt-select-loading {{class}}" role="status" aria-live="polite"></li>`,
	tag: `<div data-kt-select-tag="true" class="kt-select-tag {{class}}"></div>`,
	loadMore: `<li class="kt-select-load-more {{class}}" data-kt-select-load-more="true"></li>`,
	selectAll: `<div data-kt-select-select-all class="kt-select-select-all"><button type="button" class="kt-select-select-all-button">{{text}}</button></div>`,
	tagRemoveButton: `<button type="button" data-kt-select-remove-button class="kt-select-tag-remove" aria-label="Remove tag" tabindex="0"><svg width="12" height="12" viewBox="0 0 12 12" fill="none" stroke="currentColor" stroke-width="2"><line x1="3" y1="3" x2="9" y2="9"/><line x1="9" y1="3" x2="3" y2="9"/></svg></button>`,
};

/**
 * Template interface for KTSelect component
 * Each method returns an HTML string or HTMLElement
 */
export interface KTSelectTemplateInterface {
	/**
	 * Renders the dropdown content container
	 */
	dropdown: (
		config: KTSelectConfigInterface & { zindex?: number; content?: string }
	) => HTMLElement;
	/**
	 * Renders the options container
	 */
	options: (
		config: KTSelectConfigInterface & { options?: string }
	) => HTMLElement;
	/**
	 * Renders the load more button for pagination
	 */
	loadMore: (config: KTSelectConfigInterface) => HTMLElement;
	/**
	 * Renders an error message in the dropdown
	 */
	error: (
		config: KTSelectConfigInterface & { errorMessage: string }
	) => HTMLElement;

	// Main components
	wrapper: (config: KTSelectConfigInterface) => HTMLElement;
	display: (config: KTSelectConfigInterface) => HTMLElement;

	// Option rendering
	option: (
		option: KTSelectOption | HTMLOptionElement,
		config: KTSelectConfigInterface
	) => HTMLElement;

	// Search and empty states
	search: (config: KTSelectConfigInterface) => HTMLElement;
	searchEmpty: (config: KTSelectConfigInterface) => HTMLElement;
	loading: (
		config: KTSelectConfigInterface,
		loadingMessage: string
	) => HTMLElement;

	// Multi-select
	tag: (
		option: HTMLOptionElement,
		config: KTSelectConfigInterface
	) => HTMLElement;

	placeholder: (config: KTSelectConfigInterface) => HTMLElement;
	selectAll: (config: KTSelectConfigInterface) => HTMLElement;
}

/**
 * Default templates for KTSelect component
 */
function stringToElement(html: string): HTMLElement {
	const template = document.createElement('template');
	template.innerHTML = html.trim();
	return template.content.firstElementChild as HTMLElement;
}

/**
 * User-supplied template overrides. Use setTemplateStrings() to add or update.
 */
let userTemplateStrings: Partial<typeof coreTemplateStrings> = {};

/**
 * Register or update user template overrides.
 * @param templates Partial template object to merge with defaults.
 */
export function setTemplateStrings(
	templates: Partial<typeof coreTemplateStrings>
): void {
	userTemplateStrings = { ...userTemplateStrings, ...templates };
}

/**
 * Get the complete template set, merging defaults, user overrides, and config templates.
 * @param config Optional config object with a "templates" property.
 */
export function getTemplateStrings(
	config?: KTSelectConfigInterface
): typeof coreTemplateStrings {
	const templates =
		config && typeof config === 'object' && 'templates' in config
			? (config as any).templates
			: undefined;

	if (templates) {
		return { ...coreTemplateStrings, ...userTemplateStrings, ...templates };
	}

	return { ...coreTemplateStrings, ...userTemplateStrings };
}

/**
 * Default templates for KTSelect component
 */
export const defaultTemplates: KTSelectTemplateInterface = {
	/**
	 * Renders the dropdown content
	 */
	dropdown: (
		config: KTSelectConfigInterface & { zindex?: number; content?: string }
	) => {
		let template = getTemplateStrings(config).dropdown;
		// If a custom dropdownTemplate is provided, it's responsible for its own content.
		// Otherwise, the base template is used, and content is appended later.
		if (config.dropdownTemplate) {
			const renderedCustomTemplate = renderTemplateString(
				config.dropdownTemplate,
				{
					zindex: config.zindex ? String(config.zindex) : '',
					// content: config.content || '', // No longer pass content to custom template directly here
					class: config.dropdownClass || '',
				}
			);
			// The custom template IS the dropdown element
			const customDropdownEl = stringToElement(renderedCustomTemplate);
			if (config.zindex) customDropdownEl.style.zIndex = String(config.zindex);
			if (config.dropdownClass)
				customDropdownEl.classList.add(...config.dropdownClass.split(' '));
			return customDropdownEl;
		}

		const html = template
			.replace('{{zindex}}', config.zindex ? String(config.zindex) : '')
			// .replace('{{content}}', '') // Content is no longer part of the base template string
			.replace('{{class}}', config.dropdownClass || '');
		return stringToElement(html);
	},

	/**
	 * Renders the options container for the dropdown
	 */
	options: (config: KTSelectConfigInterface & { options?: string }) => {
		const template = getTemplateStrings(config).options;
		const html = template
			.replace('{{label}}', config.label || 'Options')
			.replace('{{height}}', config.height ? String(config.height) : '250')
			// .replace('{{options}}', '') // Options are now appended dynamically
			.replace('{{class}}', config.optionsClass || '');
		return stringToElement(html);
	},

	/**
	 * Renders the load more button for pagination
	 */
	loadMore: (config: KTSelectConfigInterface): HTMLElement => {
		let html = getTemplateStrings(config)
			.loadMore // .replace('{{loadMoreText}}', config.loadMoreText || 'Load more...') // Content is no longer in template string
			.replace('{{class}}', config.loadMoreClass || '');
		const element = stringToElement(html);
		element.textContent = config.loadMoreText || 'Load more...';
		return element;
	},
	/**
	 * Renders an error message in the dropdown
	 */
	error: (
		config: KTSelectConfigInterface & { errorMessage: string }
	): HTMLElement => {
		// Changed return type to HTMLElement
		const template = getTemplateStrings(config).error;
		const html = template
			// .replace('{{errorMessage}}', config.errorMessage || 'An error occurred') // Content is no longer in template string
			.replace('{{class}}', config.errorClass || '');
		const element = stringToElement(html);
		element.textContent = config.errorMessage || 'An error occurred';
		return element;
	},

	/**
	 * Renders the main container for the select component
	 */
	wrapper: (config: KTSelectConfigInterface): HTMLElement => {
		const html = getTemplateStrings(config).wrapper.replace(
			'{{class}}',
			config.wrapperClass || ''
		);
		const element = stringToElement(html);
		return element;
	},

	/**
	 * Renders the display element (trigger) for the select
	 */
	display: (config: KTSelectConfigInterface): HTMLElement => {
		let html = getTemplateStrings(config)
			.display.replace('{{tabindex}}', config.disabled ? '-1' : '0')
			.replace('{{label}}', config.label || config.placeholder || 'Select...')
			.replace('{{disabled}}', config.disabled ? 'aria-disabled="true"' : '')
			.replace('{{placeholder}}', config.placeholder || 'Select...')
			.replace('{{class}}', config.displayClass || '');

		const element = stringToElement(html);

		// Add data-multiple attribute if in multiple select mode
		if (config.multiple) {
			element.setAttribute('data-multiple', 'true');
		}

		return element;
	},

	/**
	 * Renders a single option
	 */
	option: (
		option: KTSelectOption | HTMLOptionElement,
		config: KTSelectConfigInterface
	): HTMLElement => {
		const isHtmlOption = option instanceof HTMLOptionElement;
		let optionData: Record<string, any>;

		if (isHtmlOption) {
			// If it's a plain HTMLOptionElement, construct data similarly to how KTSelectOption would
			// This branch might be less common if KTSelectOption instances are always used for rendering.
			const el = option as HTMLOptionElement;
			const textContent = el.textContent || '';
			optionData = {
				value: el.value,
				text: textContent,
				selected: el.selected,
				disabled: el.disabled, // This captures original disabled state
				content: textContent, // Default content to text
				// Attempt to get custom config for this specific option value if available
				...(config.optionsConfig?.[el.value] || {}),
			};
		} else {
			// If it's a KTSelectOption class instance (from './option')
			// which should have the getOptionDataForTemplate method.
			optionData = (
				option as import('./option').KTSelectOption
			).getOptionDataForTemplate();
		}

		let content = optionData?.text?.trim(); // Default content to option's text

		if (config.optionTemplate) {
			// Use the user-provided template string, rendering with the full optionData.
			// renderTemplateString will replace {{key}} with values from optionData.
			content = renderTemplateString(config.optionTemplate, optionData);
		} else {
			content = optionData.text || optionData.content; // Prefer explicit text, fallback to content
		}

		// Use the core option template string as the base structure.
		const baseTemplate = getTemplateStrings(config).option;

		const optionClasses = [config.optionClass || ''];
		if (optionData.disabled) {
			optionClasses.push('disabled');
		}

		// Populate the base template for the <li> attributes.
		// The actual display content (text or custom HTML) will be set on the inner span later.
		const html = renderTemplateString(baseTemplate, {
			...optionData, // Pass all data for {{value}}, {{text}}, {{selected}}, {{disabled}}, etc.
			class: optionClasses.join(' ').trim() || '',
			selected: optionData.selected
				? 'aria-selected="true"'
				: 'aria-selected="false"',
			disabled: optionData.disabled ? 'aria-disabled="true"' : '',
			content: content, // This is for the {{content}} placeholder within the option template string itself
		});

		const element = stringToElement(html);

		// If a custom option template is provided, replace the element's innerHTML with the content.
		if (config.optionTemplate) {
			element.innerHTML = content;
		}

		// Ensure data-text attribute is set to the original, clean text for searching/filtering
		element.setAttribute('data-text', optionData?.text?.trim() || '');

		return element;
	},

	/**
	 * Renders the search input
	 */
	search: (config: KTSelectConfigInterface): HTMLElement => {
		let html = getTemplateStrings(config)
			.search.replace(
				'{{searchPlaceholder}}',
				config.searchPlaceholder || 'Search...'
			)
			.replace('{{class}}', config.searchClass || '');
		return stringToElement(html);
	},

	/**
	 * Renders the no results message
	 */
	searchEmpty: (config: KTSelectConfigInterface): HTMLElement => {
		let html = getTemplateStrings(config).searchEmpty.replace(
			'{{class}}',
			config.searchEmptyClass || ''
		);

		let content = config.searchEmpty || 'No results';

		if (config.searchEmptyTemplate) {
			content = renderTemplateString(config.searchEmptyTemplate, {
				class: config.searchEmptyClass || '',
			});
			const element = stringToElement(html);
			element.innerHTML = content; // For templates, content can be HTML
			return element;
		} else {
			const element = stringToElement(html);
			element.textContent = content; // For simple text, use textContent
			return element;
		}
	},

	/**
	 * Renders the loading state
	 */
	loading: (
		config: KTSelectConfigInterface,
		loadingMessage: string
	): HTMLElement => {
		let html = getTemplateStrings(config).loading.replace(
			'{{class}}',
			config.loadingClass || ''
		);
		const element = stringToElement(html);
		element.textContent = loadingMessage || 'Loading options...';
		return element;
	},

	/**
	 * Renders a tag for multi-select
	 */
	tag: (
		option: HTMLOptionElement,
		config: KTSelectConfigInterface
	): HTMLElement => {
		let template = getTemplateStrings(config).tag;
		let preparedContent =
			option.textContent || option.innerText || option.value || ''; // Default content is the option's text

		if (config.tagTemplate) {
			let tagTemplateString = config.tagTemplate;
			const optionValue = option.getAttribute('data-value') || option.value;

			// Replace all {{varname}} in option.innerHTML with values from _config.optionsConfig
			Object.entries(
				(config.optionsConfig as any)?.[optionValue] || {}
			).forEach(([key, val]) => {
				if (
					typeof val === 'string' ||
					typeof val === 'number' ||
					typeof val === 'boolean'
				) {
					tagTemplateString = tagTemplateString.replace(
						new RegExp(`{{${key}}}`, 'g'),
						String(val)
					);
				}
			});

			// Render the custom tag template with option data
			preparedContent = renderTemplateString(tagTemplateString, {
				title: option.title,
				id: option.id,
				class: config.tagClass || '', // This class is for content, not the main tag div
				// content: option.innerHTML, // Avoid direct innerHTML from option due to potential XSS
				text: option.innerText || option.textContent || '',
				value: optionValue,
			});
		}

		// Append the remove button HTML string to the prepared content
		preparedContent += getTemplateStrings(config).tagRemoveButton;

		const html = template
			// .replace('{{title}}', option.title) // Title is part of preparedContent if using custom template
			// .replace('{{id}}', option.id)       // ID is part of preparedContent if using custom template
			.replace('{{class}}', config.tagClass || ''); // Class for the main tag div

		const element = stringToElement(html);
		element.innerHTML = preparedContent; // Set the fully prepared content (text/HTML + remove button)
		return element;
	},

	/**
	 * Renders the placeholder for the select
	 */
	placeholder: (config: KTSelectConfigInterface): HTMLElement => {
		let html = getTemplateStrings(config).placeholder.replace(
			'{{class}}',
			config.placeholderClass || ''
		);

		let content = config.placeholder || 'Select...';

		if (config.placeholderTemplate) {
			content = renderTemplateString(config.placeholderTemplate, {
				placeholder: config.placeholder || 'Select...',
				class: config.placeholderClass || '',
			});
			const element = stringToElement(html);
			element.innerHTML = content; // For templates, content can be HTML
			return element;
		} else {
			const element = stringToElement(html);
			element.textContent = content; // For simple text, use textContent
			return element;
		}
	},

	selectAll: (config: KTSelectConfigInterface): HTMLElement => {
		const template = getTemplateStrings(config).selectAll;
		const element = stringToElement(
<<<<<<< HEAD
			template.replace('{{text}}', config.selectAllText || 'Select All')
=======
			template.replace('{{text}}', config.selectAllText || 'Select All'),
>>>>>>> f549f0c4
		);
		return element;
	},
};<|MERGE_RESOLUTION|>--- conflicted
+++ resolved
@@ -469,11 +469,7 @@
 	selectAll: (config: KTSelectConfigInterface): HTMLElement => {
 		const template = getTemplateStrings(config).selectAll;
 		const element = stringToElement(
-<<<<<<< HEAD
-			template.replace('{{text}}', config.selectAllText || 'Select All')
-=======
 			template.replace('{{text}}', config.selectAllText || 'Select All'),
->>>>>>> f549f0c4
 		);
 		return element;
 	},
