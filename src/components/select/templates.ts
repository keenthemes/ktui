--- conflicted
+++ resolved
@@ -332,19 +332,12 @@
 		// will be replaced by the `content` generated above (either from custom template or default text).
 		const html = renderTemplateString(baseTemplate, {
 			...optionData, // Pass all data for {{value}}, {{text}}, {{selected}}, {{disabled}}, etc.
-<<<<<<< HEAD
-			class: optionClasses.join(' ').trim(), // Add general option class
-			selected: optionData.selected ? 'aria-selected="true"' : 'aria-selected="false"',
-			disabled: optionData.disabled ? 'aria-disabled="true"' : '', // This is the potentially custom-rendered content
-			content: content,
-=======
 			class: config.optionClass || '', // Add general option class
 			selected: optionData.selected
 				? 'aria-selected="true"'
 				: 'aria-selected="false"',
 			disabled: optionData.disabled ? 'aria-disabled="true"' : '',
 			content: content, // This is the potentially custom-rendered content
->>>>>>> 991687b0
 		});
 
 		const element = stringToElement(html);
