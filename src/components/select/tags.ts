/**
 * KTUI - Free & Open-Source Tailwind UI Components by Keenthemes
 * Copyright 2025 by Keenthemes Inc
 */

import { KTSelectConfigInterface } from './config';
import { KTSelect } from './select';
import { defaultTemplates } from './templates';
import { EventManager } from './utils';

/**
 * KTSelectTags - Handles tags-specific functionality for KTSelect
 */
export class KTSelectTags {
	private _select: KTSelect;
	private _config: KTSelectConfigInterface;
	private _valueDisplayElement: HTMLElement;
	private _eventManager: EventManager;

	/**
	 * Constructor: Initializes the tags component
	 */
	constructor(select: KTSelect) {
		this._select = select;
		this._config = select.getConfig();
		this._valueDisplayElement = select.getValueDisplayElement();
		this._eventManager = new EventManager();

		if (this._config.debug) console.log('KTSelectTags initialized');
	}

	/**
	 * Update selected tags display
	 * Renders selected options as tags in the display element
	 */
	public updateTagsDisplay(selectedOptions: string[]): void {
		// Remove any existing tag elements
		const wrapper = this._valueDisplayElement.parentElement;
		if (!wrapper) return;

<<<<<<< HEAD
		// Remove all previous tags
		Array.from(wrapper.querySelectorAll('[data-kt-select-tag]')).forEach(
			(tag) => tag.remove()
		);

		// If no options selected, do nothing (let display show placeholder)
=======
		// If no options selected, ensure placeholder is shown
>>>>>>> f549f0c4
		if (selectedOptions.length === 0) {
			// Clear any existing content and show placeholder
			this._valueDisplayElement.innerHTML = '';
			const placeholderEl = defaultTemplates.placeholder(this._config);
			this._valueDisplayElement.appendChild(placeholderEl);
			return;
		}

		// Clear all existing content before adding tags
		this._valueDisplayElement.innerHTML = '';

		// Insert each tag before the display element
		selectedOptions.forEach((optionValue) => {
			// Find the original option element (in dropdown or select)
			let optionElement: HTMLOptionElement | null = null;
			const optionElements = this._select.getOptionsElement();
			for (const opt of Array.from(optionElements)) {
				if ((opt as HTMLElement).dataset.value === optionValue) {
					optionElement = opt as HTMLOptionElement;
					break;
				}
			}
			if (!optionElement) {
				const originalOptions = this._select
					.getElement()
					.querySelectorAll('option');
				for (const opt of Array.from(originalOptions)) {
					if ((opt as HTMLOptionElement).value === optionValue) {
						optionElement = opt as HTMLOptionElement;
						break;
					}
				}
			}

			const tag = defaultTemplates.tag(optionElement, this._config);

			// Add event listener to the close button
			const closeButton = tag.querySelector(
<<<<<<< HEAD
				'[data-kt-select-remove-button]'
=======
				'[data-kt-select-remove-button]',
>>>>>>> f549f0c4
			) as HTMLElement;
			if (closeButton) {
				this._eventManager.addListener(closeButton, 'click', (event: Event) => {
					event.stopPropagation();
					this._removeTag(optionValue);
				});
			}

			// Insert tag inside the display element
			this._valueDisplayElement.appendChild(tag);
		});
	}

	/**
	 * Remove a tag and its selection
	 */
	private _removeTag(optionValue: string): void {
		// Delegate to the select component to handle state changes
		this._select.toggleSelection(optionValue);
	}

	/**
	 * Clean up resources used by this module
	 */
	public destroy(): void {
		this._eventManager.removeAllListeners(null);
	}
}<|MERGE_RESOLUTION|>--- conflicted
+++ resolved
@@ -38,16 +38,7 @@
 		const wrapper = this._valueDisplayElement.parentElement;
 		if (!wrapper) return;
 
-<<<<<<< HEAD
-		// Remove all previous tags
-		Array.from(wrapper.querySelectorAll('[data-kt-select-tag]')).forEach(
-			(tag) => tag.remove()
-		);
-
-		// If no options selected, do nothing (let display show placeholder)
-=======
 		// If no options selected, ensure placeholder is shown
->>>>>>> f549f0c4
 		if (selectedOptions.length === 0) {
 			// Clear any existing content and show placeholder
 			this._valueDisplayElement.innerHTML = '';
@@ -86,11 +77,7 @@
 
 			// Add event listener to the close button
 			const closeButton = tag.querySelector(
-<<<<<<< HEAD
-				'[data-kt-select-remove-button]'
-=======
 				'[data-kt-select-remove-button]',
->>>>>>> f549f0c4
 			) as HTMLElement;
 			if (closeButton) {
 				this._eventManager.addListener(closeButton, 'click', (event: Event) => {
