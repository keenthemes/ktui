--- conflicted
+++ resolved
@@ -297,11 +297,7 @@
 	 */
 	public resetFocus(): void {
 		const focusedElements = this._element.querySelectorAll(
-<<<<<<< HEAD
-			`.${this._focusClass}, .${this._hoverClass}`
-=======
 			`.${this._focusClass}, .${this._hoverClass}`,
->>>>>>> f549f0c4
 		);
 
 		// Remove focus and hover classes from all options
@@ -392,11 +388,7 @@
 	 * Set a callback to be called when focus changes
 	 */
 	public setOnFocusChange(
-<<<<<<< HEAD
-		cb: (option: HTMLElement | null, index: number | null) => void
-=======
 		cb: (option: HTMLElement | null, index: number | null) => void,
->>>>>>> f549f0c4
 	) {
 		this._onFocusChange = cb;
 	}
@@ -522,11 +514,7 @@
  */
 export function renderTemplateString(
 	template: string,
-<<<<<<< HEAD
-	data: Record<string, any>
-=======
 	data: Record<string, any>,
->>>>>>> f549f0c4
 ): string {
 	return template.replace(/{{(\w+)}}/g, (_, key) =>
 		data[key] !== undefined && data[key] !== null ? String(data[key]) : '',
