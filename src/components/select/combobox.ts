/**
 * KTUI - Free & Open-Source Tailwind UI Components by Keenthemes
 * Copyright 2025 by Keenthemes Inc
 */

import { KTSelectConfigInterface } from './config';
import { KTSelect } from './select';
import { filterOptions, renderTemplateString, stringToElement } from './utils';
import { defaultTemplates } from './templates';

/**
 * KTSelectCombobox - Handles combobox-specific functionality for KTSelect
 */
export class KTSelectCombobox {
	private _select: KTSelect;
	private _config: KTSelectConfigInterface;
	private _searchInputElement: HTMLInputElement;
	private _clearButtonElement: HTMLElement | null;
	private _boundInputHandler: (event: Event) => void;
	private _boundClearHandler: (event: MouseEvent) => void;
	private _valuesContainerElement: HTMLElement | null; // For tags or displayTemplate output

	constructor(select: KTSelect) {
		this._select = select;
		this._config = select.getConfig();

		const displayElement = select.getDisplayElement(); // KTSelect's main display element for combobox

		this._searchInputElement = displayElement.querySelector(
<<<<<<< HEAD
			'input[data-kt-select-search]'
		);
		this._clearButtonElement = displayElement.querySelector(
			'[data-kt-select-clear-button]'
		);
		this._valuesContainerElement = displayElement.querySelector(
			'[data-kt-select-combobox-values]'
=======
			'input[data-kt-select-search]',
		);
		this._clearButtonElement = displayElement.querySelector(
			'[data-kt-select-clear-button]',
		);
		this._valuesContainerElement = displayElement.querySelector(
			'[data-kt-select-combobox-values]',
>>>>>>> f549f0c4
		);

		this._boundInputHandler = this._handleComboboxInput.bind(this);
		this._boundClearHandler = this._handleClearButtonClick.bind(this);

		this._attachEventListeners();

		this._select.getElement().addEventListener('dropdown.close', () => {
			// When dropdown closes, if not multi-select and not using displayTemplate,
			// ensure input shows the selected value or placeholder.
			if (!this._config.multiple && !this._config.displayTemplate) {
				this.updateDisplay(this._select.getSelectedOptions());
			} else {
				// For tags or displayTemplate, the input should be clear for typing.
				this._searchInputElement.value = '';
			}
			this._toggleClearButtonVisibility(this._searchInputElement.value);
			// this._select.showAllOptions(); // showAllOptions might be too broad, filtering is managed by typing.
		});

		if (this._config.debug) console.log('KTSelectCombobox initialized');
	}

	/**
	 * Attach event listeners specific to combobox
	 */
	private _attachEventListeners(): void {
		this._removeEventListeners();
		if (this._searchInputElement) {
			// Ensure element exists
			this._searchInputElement.addEventListener(
				'input',
<<<<<<< HEAD
				this._boundInputHandler
=======
				this._boundInputHandler,
>>>>>>> f549f0c4
			);
		}
		if (this._clearButtonElement) {
			this._clearButtonElement.addEventListener(
				'click',
<<<<<<< HEAD
				this._boundClearHandler
=======
				this._boundClearHandler,
>>>>>>> f549f0c4
			);
		}
	}

	/**
	 * Remove event listeners to prevent memory leaks or duplicates
	 */
	private _removeEventListeners(): void {
		if (this._searchInputElement) {
			this._searchInputElement.removeEventListener(
				'input',
<<<<<<< HEAD
				this._boundInputHandler
=======
				this._boundInputHandler,
>>>>>>> f549f0c4
			);
		}
		if (this._clearButtonElement) {
			this._clearButtonElement.removeEventListener(
				'click',
<<<<<<< HEAD
				this._boundClearHandler
=======
				this._boundClearHandler,
>>>>>>> f549f0c4
			);
		}
	}

	/**
	 * Handle combobox input events
	 */
	private _handleComboboxInput(event: Event): void {
		const inputElement = event.target as HTMLInputElement;
		const query = inputElement.value;

		this._toggleClearButtonVisibility(query);

		if (!(this._select as any).isDropdownOpen()) {
			// Use public getter
			this._select.openDropdown();
		}
		// For single select without displayTemplate, if user types, they are essentially clearing the previous selection text
		// The actual selection state isn't cleared until they pick a new option or clear explicitly.
		// For multi-select or with displayTemplate, the input is purely for search.
		if (this._config.multiple || this._config.displayTemplate) {
			// Values are in _valuesContainerElement, input is for search
		} else {
			// Single select, no displayTemplate: If user types, it implies they might be changing selection.
			// We don't clear the actual _select state here, just the visual in input.
		}

		this._filterOptionsForCombobox(query);
	}

	/**
	 * Handle clear button click
	 */
	private _handleClearButtonClick(event: MouseEvent): void {
		event.preventDefault();
		event.stopPropagation();

		this._searchInputElement.value = '';
		this._toggleClearButtonVisibility('');
		if (this._valuesContainerElement) {
			this._valuesContainerElement.innerHTML = '';
		}
		this._select.clearSelection(); // This will also trigger updateSelectedOptionDisplay
		this._select.showAllOptions(); // Show all options after clearing
		this._select.openDropdown();
		this._searchInputElement.focus();
	}

	/**
	 * Toggle clear button visibility based on input value and selection state.
	 * Clear button should be visible if there's text in input OR if there are selected items (for multi/displayTemplate modes).
	 */
	private _toggleClearButtonVisibility(inputValue: string): void {
		if (!this._clearButtonElement) return;
		const hasSelectedItems = this._select.getSelectedOptions().length > 0;

		if (
			inputValue.length > 0 ||
			(hasSelectedItems &&
				(this._config.multiple || this._config.displayTemplate))
		) {
			this._clearButtonElement.classList.remove('hidden');
		} else {
			this._clearButtonElement.classList.add('hidden');
		}
	}

	/**
	 * Filter options for combobox based on input query
	 */
	private _filterOptionsForCombobox(query: string): void {
		const options = Array.from(
<<<<<<< HEAD
			this._select.getOptionsElement()
=======
			this._select.getOptionsElement(),
>>>>>>> f549f0c4
		) as HTMLElement[];
		const config = this._select.getConfig();
		const dropdownElement = this._select.getDropdownElement();
		filterOptions(options, query, config, dropdownElement);
		// After filtering, focusManager in KTSelectSearch (if search is also enabled there)
		// or the main FocusManager should adjust focus if needed.
		// For combobox, this filtering is the primary search mechanism.
		// We might need to tell select's focus manager to focus first option.
		(this._select as any)._focusManager.focusFirst(); // Consider if this is always right
	}

	/**
	 * Updates the combobox display (input field or values container) based on selection.
	 */
	public updateDisplay(selectedOptions: string[]): void {
		if (!this._searchInputElement) return;

		// Always clear the values container first if it exists
		if (this._valuesContainerElement) {
			this._valuesContainerElement.innerHTML = '';
		}

		if (this._config.tags && this._valuesContainerElement) {
			// Combobox + Tags
			selectedOptions.forEach((value) => {
				// Ensure value is properly escaped for querySelector
				const optionElement = this._select
					.getElement()
					.querySelector(
<<<<<<< HEAD
						`option[value="${CSS.escape(value)}"]`
=======
						`option[value="${CSS.escape(value)}"]`,
>>>>>>> f549f0c4
					) as HTMLOptionElement;
				if (optionElement) {
					const tagElement = defaultTemplates.tag(optionElement, this._config);
					this._valuesContainerElement.appendChild(tagElement);
				}
			});
			this._searchInputElement.value = ''; // Input field is for typing new searches
			this._searchInputElement.placeholder =
				selectedOptions.length > 0
					? ''
					: this._config.placeholder || 'Select...';
		} else if (this._config.displayTemplate && this._valuesContainerElement) {
			// Combobox + DisplayTemplate (no tags)
			this._valuesContainerElement.innerHTML =
				this._select.renderDisplayTemplateForSelected(selectedOptions);
			this._searchInputElement.value = ''; // Input field is for typing new searches
			this._searchInputElement.placeholder =
				selectedOptions.length > 0
					? ''
					: this._config.placeholder || 'Select...';
		} else if (this._config.multiple && this._valuesContainerElement) {
			// Combobox + Multiple (no tags, no display template)
			// For simplicity, join text. A proper tag implementation would be more complex here.
			this._valuesContainerElement.innerHTML = selectedOptions
				.map((value) => {
					const optionEl = this._select
						.getElement()
						.querySelector(`option[value="${CSS.escape(value)}"]`);
					return optionEl ? optionEl.textContent : '';
				})
				.join(', '); // Basic comma separation
			this._searchInputElement.value = '';
			this._searchInputElement.placeholder =
				selectedOptions.length > 0
					? ''
					: this._config.placeholder || 'Select...';
		} else if (!this._config.multiple && selectedOptions.length > 0) {
			// Single select combobox: display selected option's text in the input
			const selectedValue = selectedOptions[0];
			const optionElement = this._select
				.getElement()
				.querySelector(`option[value="${CSS.escape(selectedValue)}"]`);
			this._searchInputElement.value = optionElement
				? optionElement.textContent || ''
				: '';
			// placeholder is implicitly handled by input value for single select
		} else {
			// No selection or not fitting above categories (e.g. single select, no items)
			this._searchInputElement.value = '';
			this._searchInputElement.placeholder =
				this._config.placeholder || 'Select...';
			// _valuesContainerElement is already cleared if it exists
		}
		this._toggleClearButtonVisibility(this._searchInputElement.value);
	}

	/**
	 * Destroy the combobox component and clean up event listeners
	 */
	public destroy(): void {
		this._removeEventListeners();
	}
}<|MERGE_RESOLUTION|>--- conflicted
+++ resolved
@@ -27,23 +27,13 @@
 		const displayElement = select.getDisplayElement(); // KTSelect's main display element for combobox
 
 		this._searchInputElement = displayElement.querySelector(
-<<<<<<< HEAD
-			'input[data-kt-select-search]'
-		);
-		this._clearButtonElement = displayElement.querySelector(
-			'[data-kt-select-clear-button]'
-		);
-		this._valuesContainerElement = displayElement.querySelector(
-			'[data-kt-select-combobox-values]'
-=======
-			'input[data-kt-select-search]',
+'input[data-kt-select-search]',
 		);
 		this._clearButtonElement = displayElement.querySelector(
 			'[data-kt-select-clear-button]',
 		);
 		this._valuesContainerElement = displayElement.querySelector(
 			'[data-kt-select-combobox-values]',
->>>>>>> f549f0c4
 		);
 
 		this._boundInputHandler = this._handleComboboxInput.bind(this);
@@ -76,21 +66,13 @@
 			// Ensure element exists
 			this._searchInputElement.addEventListener(
 				'input',
-<<<<<<< HEAD
-				this._boundInputHandler
-=======
-				this._boundInputHandler,
->>>>>>> f549f0c4
+this._boundInputHandler,
 			);
 		}
 		if (this._clearButtonElement) {
 			this._clearButtonElement.addEventListener(
 				'click',
-<<<<<<< HEAD
-				this._boundClearHandler
-=======
-				this._boundClearHandler,
->>>>>>> f549f0c4
+this._boundClearHandler,
 			);
 		}
 	}
@@ -102,21 +84,13 @@
 		if (this._searchInputElement) {
 			this._searchInputElement.removeEventListener(
 				'input',
-<<<<<<< HEAD
-				this._boundInputHandler
-=======
-				this._boundInputHandler,
->>>>>>> f549f0c4
+this._boundInputHandler,
 			);
 		}
 		if (this._clearButtonElement) {
 			this._clearButtonElement.removeEventListener(
 				'click',
-<<<<<<< HEAD
-				this._boundClearHandler
-=======
-				this._boundClearHandler,
->>>>>>> f549f0c4
+this._boundClearHandler,
 			);
 		}
 	}
@@ -189,11 +163,7 @@
 	 */
 	private _filterOptionsForCombobox(query: string): void {
 		const options = Array.from(
-<<<<<<< HEAD
-			this._select.getOptionsElement()
-=======
-			this._select.getOptionsElement(),
->>>>>>> f549f0c4
+this._select.getOptionsElement(),
 		) as HTMLElement[];
 		const config = this._select.getConfig();
 		const dropdownElement = this._select.getDropdownElement();
@@ -223,11 +193,7 @@
 				const optionElement = this._select
 					.getElement()
 					.querySelector(
-<<<<<<< HEAD
-						`option[value="${CSS.escape(value)}"]`
-=======
-						`option[value="${CSS.escape(value)}"]`,
->>>>>>> f549f0c4
+`option[value="${CSS.escape(value)}"]`,
 					) as HTMLOptionElement;
 				if (optionElement) {
 					const tagElement = defaultTemplates.tag(optionElement, this._config);
