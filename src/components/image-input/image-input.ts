--- conflicted
+++ resolved
@@ -28,14 +28,7 @@
 	protected _lastMode: string;
 	protected _selectedFile: File | null = null;
 
-<<<<<<< HEAD
-	constructor(
-		element: HTMLElement,
-		config: KTImageInputConfigInterface = null
-	) {
-=======
 	constructor(element: HTMLElement, config?: KTImageInputConfigInterface) {
->>>>>>> f549f0c4
 		super();
 
 		if (KTData.has(element as HTMLElement, this._name)) return;
@@ -46,19 +39,11 @@
 		this._inputElement = this._element.querySelector('input[type="file"]')!;
 		this._hiddenElement = this._element.querySelector('input[type="hidden"]')!;
 		this._removeElement = this._element.querySelector(
-<<<<<<< HEAD
-			'[data-kt-image-input-remove]'
-		);
-		this._previewElement = this._element.querySelector(
-			'[data-kt-image-input-preview]'
-		);
-=======
 			'[data-kt-image-input-remove]',
 		)!;
 		this._previewElement = this._element.querySelector(
 			'[data-kt-image-input-preview]',
 		)!;
->>>>>>> f549f0c4
 
 		this._update();
 		this._handlers();
