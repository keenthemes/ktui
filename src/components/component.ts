/**
 * KTUI - Free & Open-Source Tailwind UI Components by Keenthemes
 * Copyright 2025 by Keenthemes Inc
 */

/* eslint-disable guard-for-in */
/* eslint-disable max-len */
/* eslint-disable require-jsdoc */

declare global {
	interface Window {
		KTGlobalComponentsConfig: object;
	}
}

import KTData from '../helpers/data';
import KTDom from '../helpers/dom';
import KTUtils from '../helpers/utils';
import { KTOptionType } from '../types';

export default class KTComponent {
	protected _dataOptionPrefix: string = 'kt-';
	protected _name: string = '';
	protected _defaultConfig: object = {};
	protected _config: object = {};
	protected _events: Map<string, Map<string, CallableFunction>> = new Map();
	protected _uid: string | null = null;
	protected _element: HTMLElement | null = null;

	protected _init(element: HTMLElement | null) {
		const resolvedElement = element ? KTDom.getElement(element) : null;

		if (!resolvedElement) {
			return;
		}

		this._element = resolvedElement;
		this._events = new Map();
		this._uid = KTUtils.geUID(this._name);

		this._element.setAttribute(`data-kt-${this._name}-initialized`, 'true');

		KTData.set(this._element, this._name, this);
	}

	protected async _fireEvent(
		eventType: string,
<<<<<<< HEAD
		payload: object | null = null
=======
		payload: object = null,
>>>>>>> f549f0c4
	): Promise<void> {
		const callbacks = this._events.get(eventType);

		if (callbacks instanceof Map == false) {
			return;
		}

		await Promise.all(
			Array.from(callbacks.values())
				.filter((callable) => {
					return typeof callable === 'function';
				})
				.map((callable) => {
					return Promise.resolve(callable(payload));
<<<<<<< HEAD
				})
=======
				}),
>>>>>>> f549f0c4
		);
	}

	protected _dispatchEvent(
		eventType: string,
		payload: object | null = null
	): void {
		const event = new CustomEvent(eventType, {
			detail: { payload },
			bubbles: true,
			cancelable: true,
			composed: false,
		});

		if (!this._element) return;
		this._element.dispatchEvent(event);
	}

	protected _getOption(name: string): KTOptionType {
		const value = this._config[name as keyof object];
		const reponsiveValue = this._element
			? KTDom.getCssProp(
					this._element,
					`--kt-${this._name}-${KTUtils.camelReverseCase(name)}`
				)
			: null;

		return reponsiveValue || value;
	}

	protected _getGlobalConfig(): object {
		if (
			window.KTGlobalComponentsConfig &&
			(window.KTGlobalComponentsConfig as object)[this._name as keyof object]
		) {
			return (window.KTGlobalComponentsConfig as object)[
				this._name as keyof object
			] as object;
		} else {
			return {};
		}
	}

	protected _buildConfig(config: object = {}): void {
		if (!this._element) return;

		this._config = {
			...this._defaultConfig,
			...this._getGlobalConfig(),
			...KTDom.getDataAttributes(
				this._element,
				this._dataOptionPrefix + this._name
			),
			...config,
		};
	}

	public dispose(): void {
		if (!this._element) return;

		this._element.removeAttribute(`data-kt-${this._name}-initialized`);
		KTData.remove(this._element, this._name);
	}

	public on(eventType: string, callback: CallableFunction): string {
		const eventId = KTUtils.geUID();

		if (!this._events.get(eventType)) {
			this._events.set(eventType, new Map());
		}

		const eventMap = this._events.get(eventType);
		if (eventMap) {
			eventMap.set(eventId, callback);
		}

		return eventId;
	}

	public off(eventType: string, eventId: string): void {
		const eventMap = this._events.get(eventType);
		if (eventMap) {
			eventMap.delete(eventId);
		}
	}

	public getOption(name: string): KTOptionType {
		return this._getOption(name as keyof object);
	}

	public getElement(): HTMLElement | null {
		return this._element;
	}
}<|MERGE_RESOLUTION|>--- conflicted
+++ resolved
@@ -45,11 +45,7 @@
 
 	protected async _fireEvent(
 		eventType: string,
-<<<<<<< HEAD
 		payload: object | null = null
-=======
-		payload: object = null,
->>>>>>> f549f0c4
 	): Promise<void> {
 		const callbacks = this._events.get(eventType);
 
@@ -64,11 +60,7 @@
 				})
 				.map((callable) => {
 					return Promise.resolve(callable(payload));
-<<<<<<< HEAD
-				})
-=======
 				}),
->>>>>>> f549f0c4
 		);
 	}
 
