# Build outputs
dist
lib
*.tsbuildinfo

# Dependencies
node_modules
<<<<<<< HEAD
dist
.husky
.vscode
=======

# Testing and coverage
coverage
.nyc_output
*.lcov

# Logs
logs
*.log
npm-debug.log*
yarn-debug.log*
yarn-error.log*
lerna-debug.log*

# Runtime data
pids
*.pid
*.seed
*.pid.lock

# Environment files
.env
.env.local
.env.*.local
.env.test
.env.production

# IDE and Editor files
.idea
.vscode
*.swp
*.swo
*~
.DS_Store

# OS files
Thumbs.db

# Temporary files
tmp
temp
*.tmp

# Cursor AI
.cursor

# Optional npm cache directory
.npm

# Optional eslint cache
.eslintcache

# TypeScript cache
*.tsbuildinfo

# Optional REPL history
.node_repl_history

# Yarn Integrity file
.yarn-integrity
>>>>>>> f549f0c4
<|MERGE_RESOLUTION|>--- conflicted
+++ resolved
@@ -5,11 +5,9 @@
 
 # Dependencies
 node_modules
-<<<<<<< HEAD
 dist
 .husky
 .vscode
-=======
 
 # Testing and coverage
 coverage
@@ -69,5 +67,4 @@
 .node_repl_history
 
 # Yarn Integrity file
-.yarn-integrity
->>>>>>> f549f0c4
+.yarn-integrity