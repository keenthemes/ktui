.DS_Store
node_modules
dist
<<<<<<< HEAD
test-results
=======
.cursor
>>>>>>> 234f3bcf
<|MERGE_RESOLUTION|>--- conflicted
+++ resolved
@@ -1,8 +1,4 @@
 .DS_Store
 node_modules
 dist
-<<<<<<< HEAD
-test-results
-=======
-.cursor
->>>>>>> 234f3bcf
+.cursor