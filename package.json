--- conflicted
+++ resolved
@@ -106,12 +106,7 @@
 		"format:check": "npx prettier --check 'src/**/*.ts'",
 		"type-check": "npx tsc --noEmit --project tsconfig.lib.json",
 		"validate": "npm run lint && npm run format:check && npm run type-check",
-<<<<<<< HEAD
-		"validate:fix": "npm run lint:fix && npm run format",
-		"prepare": "husky"
-=======
 		"validate:fix": "npm run lint:fix && npm run format"
->>>>>>> 43e86ee1
 	},
 	"devDependencies": {
 		"@babel/core": "^7.27.3",
@@ -126,10 +121,6 @@
 		"concurrently": "^9.1.2",
 		"eslint": "^9.27.0",
 		"eslint-plugin-prettier": "^5.5.4",
-<<<<<<< HEAD
-		"husky": "^9.1.7",
-=======
->>>>>>> 43e86ee1
 		"mini-svg-data-uri": "^1.4.4",
 		"prettier": "^3.5.3",
 		"source-map-loader": "^5.0.0",
